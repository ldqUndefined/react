/**
 * Copyright 2013-2015, Facebook, Inc.
 * All rights reserved.
 *
 * This source code is licensed under the BSD-style license found in the
 * LICENSE file in the root directory of this source tree. An additional grant
 * of patent rights can be found in the PATENTS file in the same directory.
 *
 * @typechecks
 * @providesModule ReactCSSTransitionGroupChild
 */

'use strict';

var React = require('React');

var CSSCore = require('CSSCore');
var ReactTransitionEvents = require('ReactTransitionEvents');

var onlyChild = require('onlyChild');
var warning = require('warning');

// We don't remove the element from the DOM until we receive an animationend or
// transitionend event. If the user screws up and forgets to add an animation
// their node will be stuck in the DOM forever, so we detect if an animation
// does not start and if it doesn't, we just call the end listener immediately.
var TICK = 17;
var NO_EVENT_TIMEOUT = 5000;

var noEventListener = null;


if (__DEV__) {
  noEventListener = function() {
    warning(
      false,
      'transition(): tried to perform an animation without ' +
      'an animationend or transitionend event after timeout (' +
      '%sms). You should either disable this ' +
      'transition in JS or add a CSS animation/transition.',
      NO_EVENT_TIMEOUT
    );
  };
}

var ReactCSSTransitionGroupChild = React.createClass({
  displayName: 'ReactCSSTransitionGroupChild',

  transition: function(animationType, finishCallback) {
    var node = React.findDOMNode(this);
<<<<<<< HEAD

    if (!node) {
      if (finishCallback) {
        finishCallback();
      }
      return;
    }

    var className = this.props.name + '-' + animationType;
    var activeClassName = className + '-active';
=======
    var className = this.props.name[animationType] || this.props.name + '-' + animationType;
    var activeClassName = this.props.name[animationType + 'Active'] || className + '-active';
>>>>>>> f1e524b0
    var noEventTimeout = null;

    var endListener = function(e) {
      if (e && e.target !== node) {
        return;
      }
      if (__DEV__) {
        clearTimeout(noEventTimeout);
      }

      CSSCore.removeClass(node, className);
      CSSCore.removeClass(node, activeClassName);

      ReactTransitionEvents.removeEndEventListener(node, endListener);

      // Usually this optional callback is used for informing an owner of
      // a leave animation and telling it to remove the child.
      if (finishCallback) {
        finishCallback();
      }
    };

    ReactTransitionEvents.addEndEventListener(node, endListener);

    CSSCore.addClass(node, className);

    // Need to do this to actually trigger a transition.
    this.queueClass(activeClassName);

    if (__DEV__) {
      noEventTimeout = setTimeout(noEventListener, NO_EVENT_TIMEOUT);
    }
  },

  queueClass: function(className) {
    this.classNameQueue.push(className);

    if (!this.timeout) {
      this.timeout = setTimeout(this.flushClassNameQueue, TICK);
    }
  },

  flushClassNameQueue: function() {
    if (this.isMounted()) {
      this.classNameQueue.forEach(
        CSSCore.addClass.bind(CSSCore, React.findDOMNode(this))
      );
    }
    this.classNameQueue.length = 0;
    this.timeout = null;
  },

  componentWillMount: function() {
    this.classNameQueue = [];
  },

  componentWillUnmount: function() {
    if (this.timeout) {
      clearTimeout(this.timeout);
    }
  },

  componentWillAppear: function(done) {
    if (this.props.appear) {
      this.transition('appear', done);
    } else {
      done();
    }
  },

  componentWillEnter: function(done) {
    if (this.props.enter) {
      this.transition('enter', done);
    } else {
      done();
    }
  },

  componentWillLeave: function(done) {
    if (this.props.leave) {
      this.transition('leave', done);
    } else {
      done();
    }
  },

  render: function() {
    return onlyChild(this.props.children);
  },
});

module.exports = ReactCSSTransitionGroupChild;<|MERGE_RESOLUTION|>--- conflicted
+++ resolved
@@ -48,7 +48,6 @@
 
   transition: function(animationType, finishCallback) {
     var node = React.findDOMNode(this);
-<<<<<<< HEAD
 
     if (!node) {
       if (finishCallback) {
@@ -57,12 +56,9 @@
       return;
     }
 
-    var className = this.props.name + '-' + animationType;
-    var activeClassName = className + '-active';
-=======
     var className = this.props.name[animationType] || this.props.name + '-' + animationType;
     var activeClassName = this.props.name[animationType + 'Active'] || className + '-active';
->>>>>>> f1e524b0
+
     var noEventTimeout = null;
 
     var endListener = function(e) {
